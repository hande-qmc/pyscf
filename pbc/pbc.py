import pyscf.dft
from pyscf.lib import logger

import math
import numpy as np
import scipy
import scipy.linalg
import scipy.special

pi=math.pi
exp=np.exp
sqrt=np.sqrt
erfc=scipy.special.erfc

def get_Gv(cell, gs):
    '''
    cube of G vectors (Eq. (3.8), MH),

    Indices(along each direction go as
    [0...gs, -gs...-1]
    to follow FFT convention

    Returns 
        np.array([3, ngs], np.float64)
    '''
    invhT=scipy.linalg.inv(cell.h.T)

    # maybe there's a better numpy way?
    gxrange=range(gs[0]+1)+range(-gs[0],0)
    gyrange=range(gs[1]+1)+range(-gs[1],0)
    gzrange=range(gs[2]+1)+range(-gs[2],0)
    #:gxyz=np.array([gxyz for gxyz in 
    #:               itertools.product(gxrange, gyrange, gzrange)])
    gxyz = _span3(gxrange, gyrange, gzrange)

    Gv=2*pi*np.dot(invhT,gxyz)
    return Gv

def get_SI(cell, Gv):
    '''
    structure factor (Eq. (3.34), MH)

    Returns 
        np.array([natm, ngs], np.complex128)
    '''
    ngs=Gv.shape[1]
    SI=np.empty([cell.natm, ngs], np.complex128)

    for ia in range(cell.natm):
        SI[ia,:]=np.exp(-1j*np.dot(Gv.T, cell.atom_coord(ia)))

    return SI

def get_coulG(cell, gs):
    '''
    Coulomb kernel in G space (4*pi/G^2 for G!=0, 0 for G=0)
    '''
    Gv=get_Gv(cell, gs)
    coulG=np.zeros(Gv.shape[1]) 
    coulG[1:]=4*pi/np.einsum('ij,ij->j',np.conj(Gv[:,1:]),Gv[:,1:])
    return coulG

def _gen_qv(ngs):
    '''
    integer cube of indices, 0...ngs-1 along each direction
    ngs: [ngsx, ngsy, ngsz]

    Returns 
         3 * (ngsx*ngsy*ngsz) matrix
         [0, 0, ... ngsx-1]
         [0, 0, ... ngsy-1]
         [0, 1, ... ngsz-1]
    '''
    #return np.array(list(np.ndindex(tuple(ngs)))).T
    return _span3(np.arange(ngs[0]), np.arange(ngs[1]), np.arange(ngs[2]))

def _span3(*xs):
    c = np.empty([3]+[len(x) for x in xs])
    c[0,:,:,:] = np.asarray(xs[0]).reshape(-1,1,1)
    c[1,:,:,:] = np.asarray(xs[1]).reshape(1,-1,1)
    c[2,:,:,:] = np.asarray(xs[2]).reshape(1,1,-1)
    return c.reshape(3,-1)

def setup_uniform_grids(cell, gs):
    '''
    Real-space AO uniform grid, following Eq. (3.19) (MH)
    '''
    ngs=2*gs+1
    qv=_gen_qv(ngs)
    invN=np.diag(1./np.array(ngs))
    R=np.dot(np.dot(cell.h, invN), qv)
    coords=R.T.copy() # make C-contiguous with copy() for pyscf
    return coords

def get_aoR(cell, coords):
    aoR=pyscf.dft.numint.eval_ao(cell, coords)
    return aoR

def get_rhoR(cell, aoR, dm):
    rhoR=pyscf.dft.numint.eval_rho(cell, aoR, dm)
    return rhoR

def fft(f, gs):
    '''
    3D FFT R to G space.
    
    f is evaluated on a real-space grid, assumed flattened
    to a 1d array corresponding to the index order of gen_q, where q=(u, v, w)
    u = range(0, ngs[0]), v = range(0, ngs[1]), w = range(0, ngs[2]).
    
    (re: Eq. (3.25), we assume Ns := ngs = 2*gs+1)

    After FT, (u, v, w) -> (j, k, l).
    (jkl) is in the index order of Gv

    Returns
        FFT 1D array in same index order as Gv (natural order of numpy.fft)

    Note: FFT norm factor is 1., as in MH and in numpy.fft
    '''
    ngs=2*gs+1
    f3d=np.reshape(f, ngs)
    g3d=np.fft.fftn(f3d)
    return np.ravel(g3d)

def ifft(g, gs):
    '''
    Note: invFFT norm factor is 1./N - same as numpy but **different** 
    from MH (they use 1.)
    '''
    ngs=2*gs+1
    g3d=np.reshape(g, ngs)
    f3d=np.fft.ifftn(g3d)
    return np.ravel(f3d)

def ewald(cell, gs, ew_eta, ew_cut, verbose=logger.DEBUG):
    '''
    Real and G-space Ewald sum 

    Formulation of Martin, App. F2.

    Returns
        float
    '''
    log=logger.Logger
    if isinstance(verbose, logger.Logger):
        log = verbose
    else:
        log = logger.Logger(cell.stdout, verbose)

    chargs = [cell.atom_charge(i) for i in range(len(cell._atm))]
    coords = [cell.atom_coord(i) for i in range(len(cell._atm))]

    ewovrl = 0.

    # set up real-space lattice indices [-ewcut ... ewcut]
    ewxrange=range(-ew_cut[0],ew_cut[0]+1)
    ewyrange=range(-ew_cut[1],ew_cut[1]+1)
    ewzrange=range(-ew_cut[2],ew_cut[2]+1)

    #:ewxyz=np.array([xyz for xyz in itertools.product(ewxrange,ewyrange,ewzrange)])
    ewxyz=_span3(ewxrange,ewyrange,ewzrange)

    #:for ic, (ix, iy, iz) in enumerate(ewxyz):
    #:    #:L=ix*cell.h[:,0]+iy*cell.h[:,1]+iz*cell.h[:,2]
    #:    L = np.einsum('ij,j->i', cell.h, ewxyz[ic])

    #:    # prime in summation to avoid self-interaction in unit cell
    #:    if (ix == 0 and iy == 0 and iz == 0):
    #:        for ia in range(cell.natm):
    #:            qi = chargs[ia]
    #:            ri = coords[ia]
    #:            for ja in range(ia):
    #:                qj = chargs[ja]
    #:                rj = coords[ja]
    #:                r = np.linalg.norm(ri-rj)
    #:                ewovrl += qi * qj / r * erfc(ew_eta * r)
    #:    else:
    #:        #:for ia in range(cell.natm):
    #:        #:    qi = chargs[ia]
    #:        #:    ri = coords[ia]
    #:        #:    for ja in range(cell.natm):
    #:        #:        qj=chargs[ja]
    #:        #:        rj=coords[ja]
    #:        #:        r=np.linalg.norm(ri-rj+L)
    #:        #:        ewovrl += qi * qj / r * erfc(ew_eta * r)
    #:        r1 = rij + L
    #:        r = np.sqrt(np.einsum('ji,ji->j', r1, r1))
    #:        ewovrl += (qij/r * erfc(ew_eta * r)).sum()
    nx = len(ewxrange)
    ny = len(ewyrange)
    nz = len(ewzrange)
    Lall = np.einsum('ij,jk->ki', cell.h, ewxyz).reshape(3,nx,ny,nz)
    #exclude the point where Lall == 0
    Lall[:,ew_cut[0],ew_cut[1],ew_cut[2]] = 1e200
    Lall = Lall.reshape(-1,3)
    for ia in range(cell.natm):
        qi = chargs[ia]
        ri = coords[ia]
        for ja in range(ia):
            qj = chargs[ja]
            rj = coords[ja]
            r = np.linalg.norm(ri-rj)
            ewovrl += qi * qj / r * erfc(ew_eta * r)
    for ia in range(cell.natm):
        qi = chargs[ia]
        ri = coords[ia]
        for ja in range(cell.natm):
            qj = chargs[ja]
            rj = coords[ja]
            r1 = ri-rj + Lall
            r = np.sqrt(np.einsum('ji,ji->j', r1, r1))
            ewovrl += (qi * qj / r * erfc(ew_eta * r)).sum()

    ewovrl *= 0.5

    # last line of Eq. (F.5) in Martin 
    ewself  = -1./2. * np.dot(chargs,chargs) * 2 * ew_eta / sqrt(pi)
    ewself += -1./2. * np.sum(chargs)**2 * pi/(ew_eta**2 * cell.vol)
    
    # g-space sum (using g grid) (Eq. (F.6) in Martin, but note errors as below)
    Gv=get_Gv(cell, gs)
    SI=get_SI(cell, Gv)

    # Eq. (F.6) in Martin is off by a factor of 2, the
    # exponent is wrong (8->4) and the square is in the wrong place
    #
    # Formula should be
    #
    # 2 * 4\pi / Omega \sum_I \sum_{G\neq 0} |S_I(G)|^2 \exp[-|G|^2/4\eta^2]
    coulG=get_coulG(cell, gs)
    absG2=np.einsum('ij,ij->j',np.conj(Gv),Gv)
    SIG2=np.abs(SI)**2
    expG2=np.exp(-absG2/(4*ew_eta**2))
    JexpG2=2*coulG*expG2
    ewgI=np.dot(SIG2,JexpG2)
    ewg=np.sum(ewgI)
    ewg/=cell.vol

    log.debug('Ewald components = %.15g, %.15g, %.15g', ewovrl, ewself, ewg)
    return ewovrl + ewself + ewg

def get_ao_pairs_G(cell, gs):
    '''
    forward and inverse FFT of AO pairs -> (ij|G), (G|ij)

    Returns
        [ndarray, ndarray] : ndarray [ngs, nao*(nao+1)/2]
    '''
    coords=setup_uniform_grids(cell, gs)
    aoR=get_aoR(cell, coords) # shape(coords, nao)
    nao=aoR.shape[1]
    npair=nao*(nao+1)/2
    ao_pairs_G=np.zeros([coords.shape[0], npair], np.complex128)
    ao_pairs_invG=np.zeros([coords.shape[0], npair], np.complex128)
    ij=0
    for i in range(nao):
        for j in range(i+1):
            ao_ij_R=np.einsum('r,r->r', aoR[:,i], aoR[:,j])
            ao_pairs_G[:, ij]=fft(ao_ij_R, gs)         
            ao_pairs_invG[:, ij]=ifft(ao_ij_R, gs)
            ij+=1
    return ao_pairs_G, ao_pairs_invG
    
def get_mo_pairs_G(cell, gs, mo_coeffs):
    '''
    forward and inverse FFT of MO pairs -> (ij|G), (G|ij)
    
    Not correctly implemented: simplifications for real (ij), or for complex MOs!
    Returns
<<<<<<< HEAD
        [ndarray, ndarray] : ndarray [ngs, nmo[0]*nmo[1]]
=======
        v_nuc (nao x nao) matrix
    '''
    mol=cell.mol

    chargs = [mol.atom_charge(i) for i in range(len(mol._atm))]
    nuc_coords = [mol.atom_coord(i) for i in range(len(mol._atm))]

    coords=setup_uniform_grids(cell,gs)
    aoR=get_aoR(cell, coords)

    vneR=np.zeros(aoR.shape[0])

    for a in range(mol.natm):
        qa = chargs[a]
        ra = nuc_coords[a]
        #:riav = [np.linalg.norm(ra-ri) for ri in coords]
        dd = ra-coords
        riav = np.sqrt(np.einsum('ij,ij->i', dd, dd))
        #vneR-=np.array([qa/ria*math.erf(ria/ewrc)
        #                for ria in riav]) # Eq. (3.40) MH
        #:vneR-=np.array([qa/ria for ria in riav])
        vneR-=qa/riav

    # Set G=0 component to 0.
    vneG=fft(vneR, gs)
    vneG[0]=0.
    vneR=ifft(vneG,gs)

    nao=aoR.shape[1]
    #:vne=np.zeros([nao, nao])
    #:for i in range(nao):
    #:    for j in range(nao):
    #:        vne[i,j]=np.vdot(aoR[:,i],vneR*aoR[:,j])
    vne = np.dot(aoR.T.conj(),vneR.reshape(-1,1)*aoR)

    ngs=aoR.shape[0]
    vne *= (cell.vol/ngs)
    return vne

def get_t(cell, gs):
>>>>>>> 3868b8e6
    '''
    coords=setup_uniform_grids(cell, gs)
    aoR=get_aoR(cell, coords) # shape(coords, nao)
    nmoi=mo_coeffs[0].shape[1]
    nmoj=mo_coeffs[1].shape[1]

    # this also doesn't check for the (common) case
    # where mo_coeffs[0] == mo_coeffs[1]
    moiR=np.einsum('ri,ia->ra',aoR, mo_coeffs[0])
    mojR=np.einsum('ri,ia->ra',aoR, mo_coeffs[1])

    # this would need a conj on moiR if we have complex fns
    mo_pairs_R=np.einsum('ri,rj->rij',moiR,mojR)
    mo_pairs_G=np.zeros([coords.shape[0],nmoi*nmoj], np.complex128)
    mo_pairs_invG=np.zeros([coords.shape[0],nmoi*nmoj], np.complex128)

    for i in xrange(nmoi):
        for j in xrange(nmoj):
            mo_pairs_G[:,i*nmoj+j]=fft(mo_pairs_R[:,i,j], gs)
            mo_pairs_invG[:,i*nmoj+j]=ifft(mo_pairs_R[:,i,j], gs)
    return mo_pairs_G, mo_pairs_invG

def assemble_eri(cell, gs, orb_pair_G1, orb_pair_invG2, verbose=logger.DEBUG):
    '''
    Assemble 4-index ERI

    \sum_G (ij|G)(G|kl) 

<<<<<<< HEAD
    Returns
        [nmo1*nmo2, nmo3*nmo4] ndarray
    '''
    log=logger.Logger
    if isinstance(verbose, logger.Logger):
        log = verbose
    else:
        log = logger.Logger(cell.stdout, verbose)
=======
    nao=aoR.shape[1]
    for i in range(nao):
        aoG[:,i]=fft(aoR[:,i], gs)
        TaoG[:,i]=0.5*G2*aoG[:,i]
                
    #:t=np.empty([nao,nao])
    #:for i in range(nao):
    #:    for j in range(nao):
    #:        t[i,j]=np.vdot(aoG[:,i],TaoG[:,j])
    t = np.dot(aoG.T.conj(), TaoG).real

    ngs=aoR.shape[0]
    t *= (cell.vol/ngs**2)
>>>>>>> 3868b8e6

    log.debug('Performing periodic ERI assembly of (%i, %i) ij pairs', 
              orb_pair_G1.shape[1], orb_pair_invG2.shape[1])
    coulG=get_coulG(cell, gs)
    ngs=orb_pair_invG2.shape[0]
    Jorb_pair_invG2=np.einsum('g,gn->gn',coulG,orb_pair_invG2)*(cell.vol/ngs)
    eri=np.einsum('gm,gn->mn',orb_pair_G1, Jorb_pair_invG2)
    return eri

def get_ao_eri(cell, gs):
    '''
    Convenience function to return AO integrals
    '''
<<<<<<< HEAD
    ao_pairs_G, ao_pairs_invG=get_ao_pairs_G(cell, gs)
    return assemble_eri(cell, gs, ao_pairs_G, ao_pairs_invG)
        
def get_mo_eri(cell, gs, mo_coeffs12, mo_coeffs34):
=======
    coords=setup_uniform_grids(cell, gs)
    aoR=get_aoR(cell, coords)
    nao=aoR.shape[1]

    #:s=np.empty([nao,nao])
    #:for i in range(nao):
    #:    for j in range(nao):
    #:        s[i,j]=np.vdot(aoR[:,i],aoR[:,j])
    s = np.dot(aoR.T.conj(),aoR).real

    ngs=aoR.shape[0]
    s *= cell.vol/ngs
    return s

def get_coulG(cell, gs):
>>>>>>> 3868b8e6
    '''
    Convenience function to return MO integrals
    '''
    # don't really need FFT and iFFT for both sets
    mo_pairs12_G, mo_pairs12_invG=get_mo_pairs_G(cell, gs, mo_coeffs12)
    mo_pairs34_G, mo_pairs34_invG=get_mo_pairs_G(cell, gs, mo_coeffs34)
    return assemble_eri(cell, gs, mo_pairs12_G, mo_pairs34_invG)

class UniformGrids(object):
    '''
    Uniform Grid
    '''
<<<<<<< HEAD
    def __init__(self, cell, gs):
        self.cell = cell
        self.gs = gs
        self.coords = None
        self.weights = None
        
    def setup_grids_(self, cell=None, gs=None):
        if cell==None: cell=self.cell
        if gs==None: gs=self.gs

        self.coords=setup_uniform_grids(self.cell, self.gs)
        self.weights=np.ones(self.coords.shape[0]) 
        self.weights*=1.*cell.vol/self.weights.shape[0]

        return self.coords, self.weights

    def dump_flags(self):
        logger.info(self, 'uniform grid')

    def kernel(self, cell=None):
        self.dump_flags()
        return self.setup_grids()
=======
    coulG=get_coulG(cell, gs)

    coords=setup_uniform_grids(cell, gs)
    aoR=get_aoR(cell, coords)

    rhoR=get_rhoR(cell, aoR, dm)
    rhoG=fft(rhoR, gs)

    vG=coulG*rhoG
    vR=ifft(vG, gs)

    nao=aoR.shape[1]
    ngs=aoR.shape[0]
    #:vj=np.zeros([nao,nao])
    #:for i in range(nao):
    #:    for j in range(nao):
    #:        vj[i,j]=cell.vol/ngs*np.dot(aoR[:,i],vR*aoR[:,j])
    vj = cell.vol/ngs * np.dot(aoR.T.conj(), vR.reshape(-1,1)*aoR).real
           
    return vj

def _span3(*xs):
    c = np.empty([3]+[len(x) for x in xs])
    c[0,:,:,:] = np.asarray(xs[0]).reshape(-1,1,1)
    c[1,:,:,:] = np.asarray(xs[1]).reshape(1,-1,1)
    c[2,:,:,:] = np.asarray(xs[2]).reshape(1,1,-1)
    return c.reshape(3,-1)

def test():
    from pyscf import gto
    from pyscf.dft import rks

    mol = gto.Mole()
    mol.verbose = 7
    mol.output = None

    L=40
    h=np.eye(3.)*L

    mol.atom.extend([['He', (L/2.,L/2.,L/2.)], ])
    #mol.basis = { 'He': 'STO-3G'}
    mol.basis = { 'He': [[0,
                          (1.0, 1.0)]] }
#        (0.2089, 0.307737),]] }
    
    mol.build()
    m = rks.RKS(mol)
    m.xc = 'LDA,VWN_RPA'
    m.xc = 'b3lyp'
    print(m.scf()) # -2.90705411168
    
    cell=Cell()
    cell.mol=mol
    cell.h=h
    cell.vol=scipy.linalg.det(cell.h)

    #gs=np.array([10,10,10]) # number of G-points in grid. Real-space dim=2*gs+1
    gs=np.array([60,60,60]) # number of G-points in grid. Real-space dim=2*gs+1
    Gv=get_Gv(cell, gs)

    dm=m.make_rdm1()

    print "Kinetic"
    tao=get_t(cell, gs)
    tao2 = mol.intor_symmetric('cint1e_kin_sph') 

    print "Kinetic energies"
    print np.dot(np.ravel(tao), np.ravel(dm))
    print np.dot(np.ravel(tao2), np.ravel(dm))
    
    print "Overlap"
    sao=get_ovlp(cell,gs)
    print np.dot(np.ravel(sao), np.ravel(dm))
    print np.dot(np.ravel(m.get_ovlp()), np.ravel(dm))

    print "Coulomb (G!=0)"
    jao=get_j(cell,dm,gs)
    print np.dot(np.ravel(dm),np.ravel(jao))
    print np.dot(np.ravel(dm),np.ravel(m.get_j(dm)))

    print "Nuc-el (G!=0)"
    neao=get_nuc(cell,gs)
    vne=mol.intor_symmetric('cint1e_nuc_sph') 
    print np.dot(np.ravel(dm), np.ravel(neao))
    print np.dot(np.ravel(dm), np.ravel(vne))

    print "Normalization"
    coords=setup_uniform_grids(cell, gs)
    aoR=get_aoR(cell, coords)
    rhoR=get_rhoR(cell, aoR, dm)
    print cell.vol/len(rhoR)*np.sum(rhoR) # should be 2.0
    
    print "(Hartree + vne) * DM"
    print np.dot(np.ravel(dm),np.ravel(m.get_j(dm)))+np.dot(np.ravel(dm), np.ravel(vne))
    print np.einsum("ij,ij",dm,neao+jao)

    ewcut=(40,40,40)
    ew_eta=0.05
    for ew_eta in [0.1, 0.5, 1.]:
        ew=ewald(cell, gs, ew_eta, ewcut)
        print "Ewald (eta, energy)", ew_eta, ew # should be same for all eta

    print "Ewald divergent terms summation", ew

    print "Total coulomb (analytic)", .5*np.dot(np.ravel(dm),np.ravel(m.get_j(dm)))+np.dot(np.ravel(dm), np.ravel(vne))
    print "Total coulomb (fft coul + ewald)", np.einsum("ij,ij",dm,neao+.5*jao)+ew

if __name__ == '__main__':
    test()
>>>>>>> 3868b8e6
<|MERGE_RESOLUTION|>--- conflicted
+++ resolved
@@ -268,50 +268,8 @@
     
     Not correctly implemented: simplifications for real (ij), or for complex MOs!
     Returns
-<<<<<<< HEAD
+
         [ndarray, ndarray] : ndarray [ngs, nmo[0]*nmo[1]]
-=======
-        v_nuc (nao x nao) matrix
-    '''
-    mol=cell.mol
-
-    chargs = [mol.atom_charge(i) for i in range(len(mol._atm))]
-    nuc_coords = [mol.atom_coord(i) for i in range(len(mol._atm))]
-
-    coords=setup_uniform_grids(cell,gs)
-    aoR=get_aoR(cell, coords)
-
-    vneR=np.zeros(aoR.shape[0])
-
-    for a in range(mol.natm):
-        qa = chargs[a]
-        ra = nuc_coords[a]
-        #:riav = [np.linalg.norm(ra-ri) for ri in coords]
-        dd = ra-coords
-        riav = np.sqrt(np.einsum('ij,ij->i', dd, dd))
-        #vneR-=np.array([qa/ria*math.erf(ria/ewrc)
-        #                for ria in riav]) # Eq. (3.40) MH
-        #:vneR-=np.array([qa/ria for ria in riav])
-        vneR-=qa/riav
-
-    # Set G=0 component to 0.
-    vneG=fft(vneR, gs)
-    vneG[0]=0.
-    vneR=ifft(vneG,gs)
-
-    nao=aoR.shape[1]
-    #:vne=np.zeros([nao, nao])
-    #:for i in range(nao):
-    #:    for j in range(nao):
-    #:        vne[i,j]=np.vdot(aoR[:,i],vneR*aoR[:,j])
-    vne = np.dot(aoR.T.conj(),vneR.reshape(-1,1)*aoR)
-
-    ngs=aoR.shape[0]
-    vne *= (cell.vol/ngs)
-    return vne
-
-def get_t(cell, gs):
->>>>>>> 3868b8e6
     '''
     coords=setup_uniform_grids(cell, gs)
     aoR=get_aoR(cell, coords) # shape(coords, nao)
@@ -340,7 +298,6 @@
 
     \sum_G (ij|G)(G|kl) 
 
-<<<<<<< HEAD
     Returns
         [nmo1*nmo2, nmo3*nmo4] ndarray
     '''
@@ -349,21 +306,6 @@
         log = verbose
     else:
         log = logger.Logger(cell.stdout, verbose)
-=======
-    nao=aoR.shape[1]
-    for i in range(nao):
-        aoG[:,i]=fft(aoR[:,i], gs)
-        TaoG[:,i]=0.5*G2*aoG[:,i]
-                
-    #:t=np.empty([nao,nao])
-    #:for i in range(nao):
-    #:    for j in range(nao):
-    #:        t[i,j]=np.vdot(aoG[:,i],TaoG[:,j])
-    t = np.dot(aoG.T.conj(), TaoG).real
-
-    ngs=aoR.shape[0]
-    t *= (cell.vol/ngs**2)
->>>>>>> 3868b8e6
 
     log.debug('Performing periodic ERI assembly of (%i, %i) ij pairs', 
               orb_pair_G1.shape[1], orb_pair_invG2.shape[1])
@@ -377,28 +319,11 @@
     '''
     Convenience function to return AO integrals
     '''
-<<<<<<< HEAD
+
     ao_pairs_G, ao_pairs_invG=get_ao_pairs_G(cell, gs)
     return assemble_eri(cell, gs, ao_pairs_G, ao_pairs_invG)
         
 def get_mo_eri(cell, gs, mo_coeffs12, mo_coeffs34):
-=======
-    coords=setup_uniform_grids(cell, gs)
-    aoR=get_aoR(cell, coords)
-    nao=aoR.shape[1]
-
-    #:s=np.empty([nao,nao])
-    #:for i in range(nao):
-    #:    for j in range(nao):
-    #:        s[i,j]=np.vdot(aoR[:,i],aoR[:,j])
-    s = np.dot(aoR.T.conj(),aoR).real
-
-    ngs=aoR.shape[0]
-    s *= cell.vol/ngs
-    return s
-
-def get_coulG(cell, gs):
->>>>>>> 3868b8e6
     '''
     Convenience function to return MO integrals
     '''
@@ -411,7 +336,6 @@
     '''
     Uniform Grid
     '''
-<<<<<<< HEAD
     def __init__(self, cell, gs):
         self.cell = cell
         self.gs = gs
@@ -433,115 +357,4 @@
 
     def kernel(self, cell=None):
         self.dump_flags()
-        return self.setup_grids()
-=======
-    coulG=get_coulG(cell, gs)
-
-    coords=setup_uniform_grids(cell, gs)
-    aoR=get_aoR(cell, coords)
-
-    rhoR=get_rhoR(cell, aoR, dm)
-    rhoG=fft(rhoR, gs)
-
-    vG=coulG*rhoG
-    vR=ifft(vG, gs)
-
-    nao=aoR.shape[1]
-    ngs=aoR.shape[0]
-    #:vj=np.zeros([nao,nao])
-    #:for i in range(nao):
-    #:    for j in range(nao):
-    #:        vj[i,j]=cell.vol/ngs*np.dot(aoR[:,i],vR*aoR[:,j])
-    vj = cell.vol/ngs * np.dot(aoR.T.conj(), vR.reshape(-1,1)*aoR).real
-           
-    return vj
-
-def _span3(*xs):
-    c = np.empty([3]+[len(x) for x in xs])
-    c[0,:,:,:] = np.asarray(xs[0]).reshape(-1,1,1)
-    c[1,:,:,:] = np.asarray(xs[1]).reshape(1,-1,1)
-    c[2,:,:,:] = np.asarray(xs[2]).reshape(1,1,-1)
-    return c.reshape(3,-1)
-
-def test():
-    from pyscf import gto
-    from pyscf.dft import rks
-
-    mol = gto.Mole()
-    mol.verbose = 7
-    mol.output = None
-
-    L=40
-    h=np.eye(3.)*L
-
-    mol.atom.extend([['He', (L/2.,L/2.,L/2.)], ])
-    #mol.basis = { 'He': 'STO-3G'}
-    mol.basis = { 'He': [[0,
-                          (1.0, 1.0)]] }
-#        (0.2089, 0.307737),]] }
-    
-    mol.build()
-    m = rks.RKS(mol)
-    m.xc = 'LDA,VWN_RPA'
-    m.xc = 'b3lyp'
-    print(m.scf()) # -2.90705411168
-    
-    cell=Cell()
-    cell.mol=mol
-    cell.h=h
-    cell.vol=scipy.linalg.det(cell.h)
-
-    #gs=np.array([10,10,10]) # number of G-points in grid. Real-space dim=2*gs+1
-    gs=np.array([60,60,60]) # number of G-points in grid. Real-space dim=2*gs+1
-    Gv=get_Gv(cell, gs)
-
-    dm=m.make_rdm1()
-
-    print "Kinetic"
-    tao=get_t(cell, gs)
-    tao2 = mol.intor_symmetric('cint1e_kin_sph') 
-
-    print "Kinetic energies"
-    print np.dot(np.ravel(tao), np.ravel(dm))
-    print np.dot(np.ravel(tao2), np.ravel(dm))
-    
-    print "Overlap"
-    sao=get_ovlp(cell,gs)
-    print np.dot(np.ravel(sao), np.ravel(dm))
-    print np.dot(np.ravel(m.get_ovlp()), np.ravel(dm))
-
-    print "Coulomb (G!=0)"
-    jao=get_j(cell,dm,gs)
-    print np.dot(np.ravel(dm),np.ravel(jao))
-    print np.dot(np.ravel(dm),np.ravel(m.get_j(dm)))
-
-    print "Nuc-el (G!=0)"
-    neao=get_nuc(cell,gs)
-    vne=mol.intor_symmetric('cint1e_nuc_sph') 
-    print np.dot(np.ravel(dm), np.ravel(neao))
-    print np.dot(np.ravel(dm), np.ravel(vne))
-
-    print "Normalization"
-    coords=setup_uniform_grids(cell, gs)
-    aoR=get_aoR(cell, coords)
-    rhoR=get_rhoR(cell, aoR, dm)
-    print cell.vol/len(rhoR)*np.sum(rhoR) # should be 2.0
-    
-    print "(Hartree + vne) * DM"
-    print np.dot(np.ravel(dm),np.ravel(m.get_j(dm)))+np.dot(np.ravel(dm), np.ravel(vne))
-    print np.einsum("ij,ij",dm,neao+jao)
-
-    ewcut=(40,40,40)
-    ew_eta=0.05
-    for ew_eta in [0.1, 0.5, 1.]:
-        ew=ewald(cell, gs, ew_eta, ewcut)
-        print "Ewald (eta, energy)", ew_eta, ew # should be same for all eta
-
-    print "Ewald divergent terms summation", ew
-
-    print "Total coulomb (analytic)", .5*np.dot(np.ravel(dm),np.ravel(m.get_j(dm)))+np.dot(np.ravel(dm), np.ravel(vne))
-    print "Total coulomb (fft coul + ewald)", np.einsum("ij,ij",dm,neao+.5*jao)+ew
-
-if __name__ == '__main__':
-    test()
->>>>>>> 3868b8e6
+        return self.setup_grids()