# Copyright 2014-2019 The PySCF Developers. All Rights Reserved.
#
# Licensed under the Apache License, Version 2.0 (the "License");
# you may not use this file except in compliance with the License.
# You may obtain a copy of the License at
#
#     http://www.apache.org/licenses/LICENSE-2.0
#
# Unless required by applicable law or agreed to in writing, software
# distributed under the License is distributed on an "AS IS" BASIS,
# WITHOUT WARRANTIES OR CONDITIONS OF ANY KIND, either express or implied.
# See the License for the specific language governing permissions and
# limitations under the License.
#
# Author: Samragni Banerjee <samragnibanerjee4@gmail.com>
#         Alexander Sokolov <alexander.y.sokolov@gmail.com>
#

import numpy as np
import pyscf.ao2mo as ao2mo
from pyscf import lib
from pyscf.lib import logger
import h5py
import tempfile

### Incore integral transformation for integrals in Chemists' notation###
def transform_integrals_incore(myadc):

    cput0 = (time.clock(), time.time())
    log = logger.Logger(myadc.stdout, myadc.verbose)

    occ = myadc.mo_coeff[:,:myadc._nocc]
    vir = myadc.mo_coeff[:,myadc._nocc:]

    nocc = occ.shape[1]
    nvir = vir.shape[1]

    eris = lambda:None

    # TODO: check if myadc._scf._eri is not None

<<<<<<< HEAD
    eris.oooo = ao2mo.general(myadc._scf._eri, (occ, occ, occ, occ), compact=False).reshape(nocc, nocc, nocc, nocc).copy()  # noqa: E501
    eris.ovoo = ao2mo.general(myadc._scf._eri, (occ, vir, occ, occ), compact=False).reshape(nocc, nvir, nocc, nocc).copy()  # noqa: E501
    eris.ovov = ao2mo.general(myadc._scf._eri, (occ, vir, occ, vir), compact=False).reshape(nocc, nvir, nocc, nvir).copy()  # noqa: E501
    eris.oovv = ao2mo.general(myadc._scf._eri, (occ, occ, vir, vir), compact=False).reshape(nocc, nocc, nvir, nvir).copy()  # noqa: E501
    eris.ovvo = ao2mo.general(myadc._scf._eri, (occ, vir, vir, occ), compact=False).reshape(nocc, nvir, nvir, nocc).copy()  # noqa: E501
    eris.ovvv = ao2mo.general(myadc._scf._eri, (occ, vir, vir, vir), compact=True).reshape(nocc, nvir, -1).copy()  # noqa: E501
=======
    eris.oooo = ao2mo.general(myadc._scf._eri, (occ, occ, occ, occ), compact=False).reshape(nocc, nocc, nocc, nocc).copy()
    eris.ovoo = ao2mo.general(myadc._scf._eri, (occ, vir, occ, occ), compact=False).reshape(nocc, nvir, nocc, nocc).copy()
    eris.oovv = ao2mo.general(myadc._scf._eri, (occ, occ, vir, vir), compact=False).reshape(nocc, nocc, nvir, nvir).copy()
    eris.ovvo = ao2mo.general(myadc._scf._eri, (occ, vir, vir, occ), compact=False).reshape(nocc, nvir, nvir, nocc).copy()
    eris.ovvv = ao2mo.general(myadc._scf._eri, (occ, vir, vir, vir), compact=True).reshape(nocc, nvir, -1).copy()
>>>>>>> c8a5b0eb

    if (myadc.method == "adc(2)-x" or myadc.method == "adc(3)"):
        eris.vvvv = ao2mo.general(myadc._scf._eri, (vir, vir, vir, vir), compact=False).reshape(nvir, nvir, nvir, nvir)
        eris.vvvv = np.ascontiguousarray(eris.vvvv.transpose(0,2,1,3))
        eris.vvvv = eris.vvvv.reshape(nvir*nvir, nvir*nvir)

    log.timer('ADC integral transformation', *cput0)
    return eris


### Out-of-core integral transformation for integrals in Chemists' notation###
def transform_integrals_outcore(myadc):

    cput0 = (logger.process_clock(), logger.perf_counter())
    log = logger.Logger(myadc.stdout, myadc.verbose)

    mol = myadc.mol
    mo_coeff = myadc.mo_coeff
    nao = mo_coeff.shape[0]
    nmo = myadc._nmo

    occ = myadc.mo_coeff[:,:myadc._nocc]
    vir = myadc.mo_coeff[:,myadc._nocc:]

    nocc = occ.shape[1]
    nvir = vir.shape[1]
    nvpair = nvir * (nvir+1) // 2

    eris = lambda:None

    eris.feri1 = lib.H5TmpFile()
    eris.oooo = eris.feri1.create_dataset('oooo', (nocc,nocc,nocc,nocc), 'f8')
    eris.oovv = eris.feri1.create_dataset('oovv', (nocc,nocc,nvir,nvir), 'f8', chunks=(nocc,nocc,1,nvir))
    eris.ovoo = eris.feri1.create_dataset('ovoo', (nocc,nvir,nocc,nocc), 'f8', chunks=(nocc,1,nocc,nocc))
    eris.ovvo = eris.feri1.create_dataset('ovvo', (nocc,nvir,nvir,nocc), 'f8', chunks=(nocc,1,nvir,nocc))
    eris.ovvv = eris.feri1.create_dataset('ovvv', (nocc,nvir,nvpair), 'f8')

    def save_occ_frac(p0, p1, eri):
        eri = eri.reshape(p1-p0,nocc,nmo,nmo)
        eris.oooo[p0:p1] = eri[:,:,:nocc,:nocc]
        eris.oovv[p0:p1] = eri[:,:,nocc:,nocc:]

    def save_vir_frac(p0, p1, eri):
        eri = eri.reshape(p1-p0,nocc,nmo,nmo)
        eris.ovoo[:,p0:p1] = eri[:,:,:nocc,:nocc].transpose(1,0,2,3)
        eris.ovvo[:,p0:p1] = eri[:,:,nocc:,:nocc].transpose(1,0,2,3)
        vvv = lib.pack_tril(eri[:,:,nocc:,nocc:].reshape((p1-p0)*nocc,nvir,nvir))
        eris.ovvv[:,p0:p1] = vvv.reshape(p1-p0,nocc,nvpair).transpose(1,0,2)

    cput1 = logger.process_clock(), logger.perf_counter()
    fswap = lib.H5TmpFile()
    max_memory = myadc.max_memory-lib.current_memory()[0]
    if max_memory <= 0:
        max_memory = myadc.memorymin
    int2e = mol._add_suffix('int2e')
    ao2mo.outcore.half_e1(mol, (mo_coeff,occ), fswap, int2e,
                          's4', 1, max_memory=max_memory, verbose=log)

    ao_loc = mol.ao_loc_nr()
    nao_pair = nao * (nao+1) // 2
    blksize = int(min(8e9,max_memory*.5e6)/8/(nao_pair+nmo**2)/nocc)
    blksize = min(nmo, max(myadc.blkmin, blksize))

    log.debug1('blksize %d', blksize)
    cput2 = cput1

    fload = ao2mo.outcore._load_from_h5g
    buf = np.empty((blksize*nocc,nao_pair))
    buf_prefetch = np.empty_like(buf)
    def load(buf_prefetch, p0, rowmax):
        if p0 < rowmax:
            p1 = min(rowmax, p0+blksize)
            fload(fswap['0'], p0*nocc, p1*nocc, buf_prefetch)

    outbuf = np.empty((blksize*nocc,nmo**2))
    with lib.call_in_background(load, sync=not myadc.async_io) as prefetch:
        prefetch(buf_prefetch, 0, nocc)
        for p0, p1 in lib.prange(0, nocc, blksize):
            buf, buf_prefetch = buf_prefetch, buf
            prefetch(buf_prefetch, p1, nocc)

            nrow = (p1 - p0) * nocc
            dat = ao2mo._ao2mo.nr_e2(buf[:nrow], mo_coeff, (0,nmo,0,nmo),
                                     's4', 's1', out=outbuf, ao_loc=ao_loc)
            save_occ_frac(p0, p1, dat)
        cput2 = log.timer_debug1('transforming oopp', *cput2)

        prefetch(buf_prefetch, nocc, nmo)
        for p0, p1 in lib.prange(0, nvir, blksize):
            buf, buf_prefetch = buf_prefetch, buf
            prefetch(buf_prefetch, nocc+p1, nmo)

            nrow = (p1 - p0) * nocc
            dat = ao2mo._ao2mo.nr_e2(buf[:nrow], mo_coeff, (0,nmo,0,nmo),
                                     's4', 's1', out=outbuf, ao_loc=ao_loc)
            save_vir_frac(p0, p1, dat)

            cput2 = log.timer_debug1('transforming ovpp [%d:%d]'%(p0,p1), *cput2)

    cput1 = log.timer_debug1('transforming oppp', *cput1)

    ############### forming eris_vvvv ########################################

    if (myadc.method == "adc(2)-x" or myadc.method == "adc(3)"):
        eris.vvvv = []

        cput3 = logger.process_clock(), logger.perf_counter()
        avail_mem = (myadc.max_memory - lib.current_memory()[0]) * 0.5
        chnk_size = calculate_chunk_size(myadc)

        for p in range(0,vir.shape[1],chnk_size):

            if chnk_size < vir.shape[1] :
                orb_slice = vir[:, p:p+chnk_size]
            else:
                orb_slice = vir[:, p:]

            _, tmp = tempfile.mkstemp()
            ao2mo.outcore.general(mol, (orb_slice, vir, vir, vir), tmp,
                                  max_memory=avail_mem, ioblk_size=100, compact=False)
            vvvv = read_dataset(tmp,'eri_mo')
            vvvv = vvvv.reshape(orb_slice.shape[1], vir.shape[1], vir.shape[1], vir.shape[1])
            vvvv = np.ascontiguousarray(vvvv.transpose(0,2,1,3)).reshape(-1, nvir, nvir * nvir)

            vvvv_p = write_dataset(vvvv)
            del vvvv
            eris.vvvv.append(vvvv_p)
            cput3 = log.timer_debug1('transforming vvvv', *cput3)

    log.timer('ADC integral transformation', *cput0)

    return eris


### DF integral transformation for integrals in Chemists' notation###
def transform_integrals_df(myadc):
    cput0 = (logger.process_clock(), logger.perf_counter())
    log = logger.Logger(myadc.stdout, myadc.verbose)

    mo_coeff = np.asarray(myadc.mo_coeff, order='F')
    nocc = myadc._nocc
    nao, nmo = mo_coeff.shape
    nvir = myadc._nmo - myadc._nocc
    nvir_pair = nvir*(nvir+1)//2
    with_df = myadc.with_df
    naux = with_df.get_naoaux()
    eris = lambda:None
    eris.vvvv = None
<<<<<<< HEAD

=======
    eris.ovvv = None
    
>>>>>>> c8a5b0eb
    Loo = np.empty((naux,nocc,nocc))
    Lvo = np.empty((naux,nvir,nocc))
    eris.Lvv = np.empty((naux,nvir,nvir))
    eris.Lov = np.empty((naux,nocc,nvir))

    ijslice = (0, nmo, 0, nmo)
    Lpq = None
    p1 = 0

    for eri1 in with_df.loop():
        Lpq = ao2mo._ao2mo.nr_e2(eri1, mo_coeff, ijslice, aosym='s2', out=Lpq).reshape(-1,nmo,nmo)
        p0, p1 = p1, p1 + Lpq.shape[0]
        Loo[p0:p1] = Lpq[:,:nocc,:nocc]
        #Lov[p0:p1] = Lpq[:,:nocc,nocc:]
        eris.Lov[p0:p1] = Lpq[:,:nocc,nocc:]
        Lvo[p0:p1] = Lpq[:,nocc:,:nocc]
        eris.Lvv[p0:p1] = Lpq[:,nocc:,nocc:]

    Loo = Loo.reshape(naux,nocc*nocc)
    eris.Lov = eris.Lov.reshape(naux,nocc*nvir)
    Lvo = Lvo.reshape(naux,nocc*nvir)
    eris.Lvv = eris.Lvv.reshape(naux,nvir*nvir)

    eris.feri1 = lib.H5TmpFile()
    eris.oooo = eris.feri1.create_dataset('oooo', (nocc,nocc,nocc,nocc), 'f8')
    eris.oovv = eris.feri1.create_dataset('oovv', (nocc,nocc,nvir,nvir), 'f8', chunks=(nocc,nocc,1,nvir))
    eris.ovoo = eris.feri1.create_dataset('ovoo', (nocc,nvir,nocc,nocc), 'f8', chunks=(nocc,1,nocc,nocc))
    eris.ovvo = eris.feri1.create_dataset('ovvo', (nocc,nvir,nvir,nocc), 'f8', chunks=(nocc,1,nvir,nocc))

    eris.oooo[:] = lib.ddot(Loo.T, Loo).reshape(nocc,nocc,nocc,nocc)
<<<<<<< HEAD
    eris.ovoo[:] = lib.ddot(Lov.T, Loo).reshape(nocc,nvir,nocc,nocc)
    eris.oovv[:] = lib.unpack_tril(lib.ddot(Loo.T, Lvv_p)).reshape(nocc,nocc,nvir,nvir)
    eris.ovvo[:] = lib.ddot(Lov.T, Lvo).reshape(nocc,nvir,nvir,nocc)
    eris.ovov[:] = lib.ddot(Lov.T, Lov).reshape(nocc,nvir,nocc,nvir)
    eris.ovvv[:] = lib.ddot(Lov.T, Lvv_p).reshape(nocc,nvir,nvir_pair)

=======
    eris.ovoo[:] = lib.ddot(eris.Lov.T, Loo).reshape(nocc,nvir,nocc,nocc)
    eris.oovv[:] = lib.ddot(Loo.T, eris.Lvv).reshape(nocc,nocc,nvir,nvir)
    eris.ovvo[:] = lib.ddot(eris.Lov.T, Lvo).reshape(nocc,nvir,nvir,nocc)
>>>>>>> c8a5b0eb
    log.timer('DF-ADC integral transformation', *cput0)
    return eris


def calculate_chunk_size(myadc):

    avail_mem = (myadc.max_memory - lib.current_memory()[0]) * 0.5
    vvv_mem = (myadc._nvir**3) * 8/1e6

    chnk_size =  int(avail_mem/vvv_mem)

    if chnk_size <= 0 :
        chnk_size = 1

    return chnk_size


def read_dataset(h5file, dataname):
    f5 = h5py.File(h5file, 'r')
    data = f5[dataname][:]
    f5.close()
    return data


def write_dataset(data):
    _, fname = tempfile.mkstemp()
    f = h5py.File(fname, mode='w')
    return f.create_dataset('data', data=data)


def unpack_eri_1(eri, norb):

    n_oo = norb * (norb + 1) // 2
    ind_oo = np.tril_indices(norb)

    eri_ = None

    if len(eri.shape) == 3:
        if (eri.shape[0] == n_oo):
            eri_ = np.zeros((norb, norb, eri.shape[1], eri.shape[2]))
            eri_[ind_oo[0], ind_oo[1]] = eri
            eri_[ind_oo[1], ind_oo[0]] = eri

        elif (eri.shape[2] == n_oo):
            eri_ = np.zeros((eri.shape[0], eri.shape[1], norb, norb))
            eri_[:, :, ind_oo[0], ind_oo[1]] = eri
            eri_[:, :, ind_oo[1], ind_oo[0]] = eri
        else:
            raise TypeError("ERI dimensions don't match")

    else:
        raise RuntimeError("ERI does not have a correct dimension")

    return eri_


def unpack_eri_2(eri, norb):

    n_oo = norb * (norb - 1) // 2
    ind_oo = np.tril_indices(norb,k=-1)

    eri_ = None

    if len(eri.shape) == 2:
        if (eri.shape[0] != n_oo or eri.shape[1] != n_oo):
            raise TypeError("ERI dimensions don't match")

        temp = np.zeros((n_oo, norb, norb))
        temp[:, ind_oo[0], ind_oo[1]] = eri
        temp[:, ind_oo[1], ind_oo[0]] = -eri
        eri_ = np.zeros((norb, norb, norb, norb))
        eri_[ind_oo[0], ind_oo[1]] = temp
        eri_[ind_oo[1], ind_oo[0]] = -temp
    else:
        raise RuntimeError("ERI does not have a correct dimension")

    return eri_<|MERGE_RESOLUTION|>--- conflicted
+++ resolved
@@ -26,7 +26,7 @@
 ### Incore integral transformation for integrals in Chemists' notation###
 def transform_integrals_incore(myadc):
 
-    cput0 = (time.clock(), time.time())
+    cput0 = (logger.process_clock(), logger.perf_counter())
     log = logger.Logger(myadc.stdout, myadc.verbose)
 
     occ = myadc.mo_coeff[:,:myadc._nocc]
@@ -39,20 +39,11 @@
 
     # TODO: check if myadc._scf._eri is not None
 
-<<<<<<< HEAD
     eris.oooo = ao2mo.general(myadc._scf._eri, (occ, occ, occ, occ), compact=False).reshape(nocc, nocc, nocc, nocc).copy()  # noqa: E501
     eris.ovoo = ao2mo.general(myadc._scf._eri, (occ, vir, occ, occ), compact=False).reshape(nocc, nvir, nocc, nocc).copy()  # noqa: E501
-    eris.ovov = ao2mo.general(myadc._scf._eri, (occ, vir, occ, vir), compact=False).reshape(nocc, nvir, nocc, nvir).copy()  # noqa: E501
     eris.oovv = ao2mo.general(myadc._scf._eri, (occ, occ, vir, vir), compact=False).reshape(nocc, nocc, nvir, nvir).copy()  # noqa: E501
     eris.ovvo = ao2mo.general(myadc._scf._eri, (occ, vir, vir, occ), compact=False).reshape(nocc, nvir, nvir, nocc).copy()  # noqa: E501
     eris.ovvv = ao2mo.general(myadc._scf._eri, (occ, vir, vir, vir), compact=True).reshape(nocc, nvir, -1).copy()  # noqa: E501
-=======
-    eris.oooo = ao2mo.general(myadc._scf._eri, (occ, occ, occ, occ), compact=False).reshape(nocc, nocc, nocc, nocc).copy()
-    eris.ovoo = ao2mo.general(myadc._scf._eri, (occ, vir, occ, occ), compact=False).reshape(nocc, nvir, nocc, nocc).copy()
-    eris.oovv = ao2mo.general(myadc._scf._eri, (occ, occ, vir, vir), compact=False).reshape(nocc, nocc, nvir, nvir).copy()
-    eris.ovvo = ao2mo.general(myadc._scf._eri, (occ, vir, vir, occ), compact=False).reshape(nocc, nvir, nvir, nocc).copy()
-    eris.ovvv = ao2mo.general(myadc._scf._eri, (occ, vir, vir, vir), compact=True).reshape(nocc, nvir, -1).copy()
->>>>>>> c8a5b0eb
 
     if (myadc.method == "adc(2)-x" or myadc.method == "adc(3)"):
         eris.vvvv = ao2mo.general(myadc._scf._eri, (vir, vir, vir, vir), compact=False).reshape(nvir, nvir, nvir, nvir)
@@ -196,17 +187,12 @@
     nocc = myadc._nocc
     nao, nmo = mo_coeff.shape
     nvir = myadc._nmo - myadc._nocc
-    nvir_pair = nvir*(nvir+1)//2
     with_df = myadc.with_df
     naux = with_df.get_naoaux()
-    eris = lambda:None
+    eris = lambda: None
     eris.vvvv = None
-<<<<<<< HEAD
-
-=======
     eris.ovvv = None
-    
->>>>>>> c8a5b0eb
+
     Loo = np.empty((naux,nocc,nocc))
     Lvo = np.empty((naux,nvir,nocc))
     eris.Lvv = np.empty((naux,nvir,nvir))
@@ -237,18 +223,10 @@
     eris.ovvo = eris.feri1.create_dataset('ovvo', (nocc,nvir,nvir,nocc), 'f8', chunks=(nocc,1,nvir,nocc))
 
     eris.oooo[:] = lib.ddot(Loo.T, Loo).reshape(nocc,nocc,nocc,nocc)
-<<<<<<< HEAD
-    eris.ovoo[:] = lib.ddot(Lov.T, Loo).reshape(nocc,nvir,nocc,nocc)
-    eris.oovv[:] = lib.unpack_tril(lib.ddot(Loo.T, Lvv_p)).reshape(nocc,nocc,nvir,nvir)
-    eris.ovvo[:] = lib.ddot(Lov.T, Lvo).reshape(nocc,nvir,nvir,nocc)
-    eris.ovov[:] = lib.ddot(Lov.T, Lov).reshape(nocc,nvir,nocc,nvir)
-    eris.ovvv[:] = lib.ddot(Lov.T, Lvv_p).reshape(nocc,nvir,nvir_pair)
-
-=======
     eris.ovoo[:] = lib.ddot(eris.Lov.T, Loo).reshape(nocc,nvir,nocc,nocc)
     eris.oovv[:] = lib.ddot(Loo.T, eris.Lvv).reshape(nocc,nocc,nvir,nvir)
     eris.ovvo[:] = lib.ddot(eris.Lov.T, Lvo).reshape(nocc,nvir,nvir,nocc)
->>>>>>> c8a5b0eb
+
     log.timer('DF-ADC integral transformation', *cput0)
     return eris
 
